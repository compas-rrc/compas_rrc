--- conflicted
+++ resolved
@@ -8,43 +8,25 @@
 from compas_rrc.common import Interfaces
 from compas_rrc.common import RobotJoints
 
-<<<<<<< HEAD
-INSTRUCTION_PREFIX = 'r_RRC_'
-
-__all__ = ['Noop',
-           'GetFrame',
-           'GetJoints',
-           'GetRobtarget',
-           'SetAcceleration',
-           'SetTool',
-           'SetMaxSpeed',
-           'GetVariable',
-           'Stop',
-           'ResetApp',
-           'StartApp',
-           'StopApp',
-           'WaitTime',
-           'SetWorkObject',
-           'Debug']
-=======
 INSTRUCTION_PREFIX = "r_RRC_"
 
 __all__ = [
-    "Noop",
+    "Debug",
     "GetFrame",
     "GetJoints",
     "GetRobtarget",
+    "GetVariable",
+    "Noop",
+    "ResetApp",
     "SetAcceleration",
+    "SetMaxSpeed",
     "SetTool",
-    "SetMaxSpeed",
+    "SetWorkObject",
+    "StartApp",
     "Stop",
-    "StartApp",
     "StopApp",
     "WaitTime",
-    "SetWorkObject",
-    "Debug",
 ]
->>>>>>> 389c3a20
 
 
 def is_rapid_none(val):
@@ -508,10 +490,7 @@
 
 class StopApp(BaseInstruction):
     def __init__(self, feedback_level=FeedbackLevel.DATA):
-<<<<<<< HEAD
-        super(StopApp, self).__init__({
-            Interfaces.SYS: 'stop'
-        }, default_interface=Interfaces.SYS)
+        super(StopApp, self).__init__({Interfaces.SYS: "stop"}, default_interface=Interfaces.SYS)
         self.feedback_level = feedback_level
 
 
@@ -542,8 +521,4 @@
         """
         value = result['string_values'][0]
         print("Variable of type {}, value={}".format(type(value), value))
-        return value
-=======
-        super(StopApp, self).__init__({Interfaces.SYS: "stop"}, default_interface=Interfaces.SYS)
-        self.feedback_level = feedback_level
->>>>>>> 389c3a20
+        return value